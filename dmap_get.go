// Copyright 2018-2020 Burak Sezer
//
// Licensed under the Apache License, Version 2.0 (the "License");
// you may not use this file except in compliance with the License.
// You may obtain a copy of the License at
//
//     http://www.apache.org/licenses/LICENSE-2.0
//
// Unless required by applicable law or agreed to in writing, software
// distributed under the License is distributed on an "AS IS" BASIS,
// WITHOUT WARRANTIES OR CONDITIONS OF ANY KIND, either express or implied.
// See the License for the specific language governing permissions and
// limitations under the License.

package olric

import (
	"errors"
	"sort"
	"time"

	"github.com/buraksezer/olric/config"
	"github.com/buraksezer/olric/internal/discovery"
	"github.com/buraksezer/olric/internal/storage"
<<<<<<< HEAD
	"github.com/buraksezer/olric/internal/protocol"
=======
>>>>>>> 177c3f75
)

// Entry is a DMap entry with its metadata.
type Entry struct {
	Key       string
	Value     interface{}
	TTL       int64
	Timestamp int64
}

var ErrReadQuorum = errors.New("read quorum cannot be reached")

type version struct {
	host  *discovery.Member
	entry storage.Entry
}

func (db *Olric) unmarshalValue(rawval []byte) (interface{}, error) {
	var value interface{}
	err := db.serializer.Unmarshal(rawval, &value)
	if err != nil {
		return nil, err
	}
	if _, ok := value.(struct{}); ok {
		return nil, nil
	}
	return value, nil
}

func (db *Olric) lookupOnPreviousOwner(owner *discovery.Member, name, key string) (*version, error) {
	req := protocol.NewDMapMessage(protocol.OpGetPrev)
	req.SetDMap(name)
	req.SetKey(key)

	v := &version{host: owner}
	resp, err := db.requestTo(owner.String(), req)
	if err != nil {
		return nil, err
	}
	data := storage.NewEntry()
	data.Decode(resp.Value())
	v.entry = data
	return v, nil
}

func (db *Olric) lookupOnThisNode(dm *dmap, hkey uint64, name, key string) *version {
	// Check on localhost, the partition owner.
	value, err := dm.storage.Get(hkey)
	if err != nil {
		// still need to use "ver". just log this error.
		if err == storage.ErrKeyNotFound {
			// the requested key can be found on a replica or a previous partition owner.
			if db.log.V(5).Ok() {
				db.log.V(5).Printf(
					"[DEBUG] key: %s, HKey: %d on DMap: %s could not be found on the local storage: %v",
					key, hkey, name, err)
			}
		} else {
			db.log.V(3).Printf("[ERROR] Failed to get key: %s on %s could not be found: %s", key, name, err)
		}
	}
	return &version{
		host:  &db.this,
		entry: value,
	}
}

// lookupOnOwners collects versions of a key/value pair on the partition owner
// by including previous partition owners.
func (db *Olric) lookupOnOwners(dm *dmap, hkey uint64, name, key string) []*version {
	owners := db.getPartitionOwners(hkey)
	if len(owners) == 0 {
		panic("partition owners list cannot be empty")
	}

	var versions []*version
	versions = append(versions, db.lookupOnThisNode(dm, hkey, name, key))

	// Run a query on the previous owners.
	// Traverse in reverse order. Except from the latest host, this one.
	for i := len(owners) - 2; i >= 0; i-- {
		owner := owners[i]
		v, err := db.lookupOnPreviousOwner(&owner, name, key)
		if err != nil {
			if db.log.V(3).Ok() {
				db.log.V(3).Printf("[ERROR] Failed to call get on a previous "+
					"primary owner: %s: %v", owner, err)
			}
<<<<<<< HEAD
		} else {
			// TODO: This code block seems untested.
			data := db.storage.NewEntry()
			data.Decode(resp.Value())
			ver.entry = data
			// Ignore failed owners. The data on those hosts will be wiped out
			// by the rebalancer.
			versions = append(versions, ver)
=======
			continue
>>>>>>> 177c3f75
		}
		// Ignore failed owners. The data on those hosts will be wiped out
		// by the rebalancer.
		versions = append(versions, v)
	}
	return versions
}

func (db *Olric) sortVersions(versions []*version) []*version {
	sort.Slice(versions,
		func(i, j int) bool {
			return versions[i].entry.Timestamp() >= versions[j].entry.Timestamp()
		},
	)
	// Explicit is better than implicit.
	return versions
}

func (db *Olric) sanitizeAndSortVersions(versions []*version) []*version {
	var sanitized []*version
	// We use versions slice for read-repair. Clear nil values first.
	for _, ver := range versions {
		if ver.entry != nil {
			sanitized = append(sanitized, ver)
		}
	}
	if len(sanitized) <= 1 {
		return sanitized
	}
	return db.sortVersions(sanitized)
}

func (db *Olric) lookupOnReplicas(hkey uint64, name, key string) []*version {
	var versions []*version
	// Check backups.
	backups := db.getBackupPartitionOwners(hkey)
	for _, replica := range backups {
		req := protocol.NewDMapMessage(protocol.OpGetBackup)
		req.SetDMap(name)
		req.SetKey(key)
		ver := &version{host: &replica}
		resp, err := db.requestTo(replica.String(), req)
		if err != nil {
			if db.log.V(3).Ok() {
				db.log.V(3).Printf("[ERROR] Failed to call get on a replica owner: %s: %v", replica, err)
			}
		} else {
			data := db.storage.NewEntry()
			data.Decode(resp.Value())
			ver.entry = data
		}
		versions = append(versions, ver)
	}
	return versions
}

func (db *Olric) readRepair(name string, dm *dmap, winner *version, versions []*version) {
	for _, ver := range versions {
		if ver.entry != nil && winner.entry.Timestamp() == ver.entry.Timestamp() {
			continue
		}

		// If readRepair is enabled, this function is called by every GET request.
		var req *protocol.DMapMessage
		if winner.entry.TTL() == 0 {
			req = protocol.NewDMapMessage(protocol.OpPutReplica)
			req.SetDMap(name)
			req.SetKey(winner.entry.Key())
			req.SetValue(winner.entry.Value())
			req.SetExtra(protocol.PutExtra{Timestamp: winner.entry.Timestamp()})
		} else {
			req = protocol.NewDMapMessage(protocol.OpPutExReplica)
			req.SetDMap(name)
			req.SetKey(winner.entry.Key())
			req.SetValue(winner.entry.Value())
			req.SetExtra(protocol.PutExExtra{
				Timestamp: winner.entry.Timestamp(),
				TTL:       winner.entry.TTL(),
			})
		}

		// Sync
		if cmpMembersByID(*ver.host, db.this) {
			hkey := db.getHKey(name, winner.entry.Key())
			w := &writeop{
				dmap:      name,
				key:       winner.entry.Key(),
				value:     winner.entry.Value(),
				timestamp: winner.entry.Timestamp(),
				timeout:   time.Duration(winner.entry.TTL()),
			}
			dm.Lock()
			err := db.localPut(hkey, dm, w)
			if err != nil {
				db.log.V(3).Printf("[ERROR] Failed to synchronize with replica: %v", err)
			}
			dm.Unlock()
		} else {
			_, err := db.requestTo(ver.host.String(), req)
			if err != nil {
				db.log.V(3).Printf("[ERROR] Failed to synchronize replica %s: %v", ver.host, err)
			}
		}
	}
}

func (db *Olric) callGetOnCluster(hkey uint64, name, key string) (storage.Entry, error) {
	dm, err := db.getDMap(name, hkey)
	if err != nil {
		return nil, err
	}
	dm.RLock()
	// RUnlock should not be called with defer statement here because
	// readRepair function may call localPut function which needs a write
	// lock. Please don't forget calling RUnlock before returning here.

	versions := db.lookupOnOwners(dm, hkey, name, key)
	if db.config.ReadQuorum >= config.MinimumReplicaCount {
		v := db.lookupOnReplicas(hkey, name, key)
		versions = append(versions, v...)
	}
	if len(versions) < db.config.ReadQuorum {
		dm.RUnlock()
		return nil, ErrReadQuorum
	}
	sorted := db.sanitizeAndSortVersions(versions)
	if len(sorted) == 0 {
		// We checked everywhere, it's not here.
		dm.RUnlock()
		return nil, ErrKeyNotFound
	}
	if len(sorted) < db.config.ReadQuorum {
		dm.RUnlock()
		return nil, ErrReadQuorum
	}

	// The most up-to-date version of the values.
	winner := sorted[0]
	if isKeyExpired(winner.entry.TTL()) || dm.isKeyIdle(hkey) {
		dm.RUnlock()
		return nil, ErrKeyNotFound
	}
	// LRU and MaxIdleDuration eviction policies are only valid on
	// the partition owner. Normally, we shouldn't need to retrieve the keys
	// from the backup or the previous owners. When the fsck merge
	// a fragmented partition or recover keys from a backup, Olric
	// continue maintaining a reliable access log.
	dm.updateAccessLog(hkey)

	dm.RUnlock()
	if db.config.ReadRepair {
		// Parallel read operations may propagate different versions of
		// the same key/value pair. The rule is simple: last write wins.
		db.readRepair(name, dm, winner, versions)
	}
	return winner.entry, nil
}

func (db *Olric) get(name, key string) (storage.Entry, error) {
	member, hkey := db.findPartitionOwner(name, key)
	// We are on the partition owner
	if cmpMembersByName(member, db.this) {
		return db.callGetOnCluster(hkey, name, key)
	}

	// Redirect to the partition owner
	req := protocol.NewDMapMessage(protocol.OpGet)
	req.SetDMap(name)
	req.SetKey(key)
	resp, err := db.requestTo(member.String(), req)
	if err != nil {
		return nil, err
	}
	entry := db.storage.NewEntry()
	entry.Decode(resp.Value())
	return entry, nil
}

// Get gets the value for the given key. It returns ErrKeyNotFound if the DB
// does not contains the key. It's thread-safe. It is safe to modify the contents
// of the returned value.
func (dm *DMap) Get(key string) (interface{}, error) {
	rawval, err := dm.db.get(dm.name, key)
	if err != nil {
		return nil, err
	}
	return dm.db.unmarshalValue(rawval.Value())
}

// GetEntry gets the value for the given key with its metadata. It returns ErrKeyNotFound if the DB
// does not contains the key. It's thread-safe. It is safe to modify the contents
// of the returned value.
func (dm *DMap) GetEntry(key string) (*Entry, error) {
	entry, err := dm.db.get(dm.name, key)
	if err != nil {
		return nil, err
	}
	value, err := dm.db.unmarshalValue(entry.Value())
	if err != nil {
		return nil, err
	}
	return &Entry{
		Key:       entry.Key(),
		Value:     value,
		TTL:       entry.TTL(),
		Timestamp: entry.Timestamp(),
	}, nil
}

func (db *Olric) exGetOperation(w, r protocol.EncodeDecoder) {
	req := r.(*protocol.DMapMessage)
	entry, err := db.get(req.DMap(), req.Key())
	if err != nil {
		db.errorResponse(w, err)
		return
	}
	w.SetStatus(protocol.StatusOK)
	w.SetValue(entry.Encode())
}

func (db *Olric) getBackupOperation(w, r protocol.EncodeDecoder) {
	req := r.(*protocol.DMapMessage)
	hkey := db.getHKey(req.DMap(), req.Key())
	dm, err := db.getBackupDMap(req.DMap(), hkey)
	if err != nil {
		db.errorResponse(w, err)
		return
	}
	dm.RLock()
	defer dm.RUnlock()
	entry, err := dm.storage.Get(hkey)
	if err != nil {
		db.errorResponse(w, err)
		return
	}
	if isKeyExpired(entry.TTL()) {
		db.errorResponse(w, ErrKeyNotFound)
		return
	}
	w.SetStatus(protocol.StatusOK)
	w.SetValue(entry.Encode())
}

func (db *Olric) getPrevOperation(w, r protocol.EncodeDecoder) {
	req := r.(*protocol.DMapMessage)
	hkey := db.getHKey(req.DMap(), req.Key())
	part := db.getPartition(hkey)
	tmp, ok := part.m.Load(req.DMap())
	if !ok {
		db.errorResponse(w, ErrKeyNotFound)
		return
	}
	dm := tmp.(*dmap)

	entry, err := dm.storage.Get(hkey)
	if err != nil {
		db.errorResponse(w, err)
		return
	}

	if isKeyExpired(entry.TTL()) {
		db.errorResponse(w, ErrKeyNotFound)
		return
	}
	w.SetStatus(protocol.StatusOK)
	w.SetValue(entry.Encode())
}<|MERGE_RESOLUTION|>--- conflicted
+++ resolved
@@ -21,11 +21,8 @@
 
 	"github.com/buraksezer/olric/config"
 	"github.com/buraksezer/olric/internal/discovery"
+	"github.com/buraksezer/olric/internal/protocol"
 	"github.com/buraksezer/olric/internal/storage"
-<<<<<<< HEAD
-	"github.com/buraksezer/olric/internal/protocol"
-=======
->>>>>>> 177c3f75
 )
 
 // Entry is a DMap entry with its metadata.
@@ -114,18 +111,7 @@
 				db.log.V(3).Printf("[ERROR] Failed to call get on a previous "+
 					"primary owner: %s: %v", owner, err)
 			}
-<<<<<<< HEAD
-		} else {
-			// TODO: This code block seems untested.
-			data := db.storage.NewEntry()
-			data.Decode(resp.Value())
-			ver.entry = data
-			// Ignore failed owners. The data on those hosts will be wiped out
-			// by the rebalancer.
-			versions = append(versions, ver)
-=======
 			continue
->>>>>>> 177c3f75
 		}
 		// Ignore failed owners. The data on those hosts will be wiped out
 		// by the rebalancer.
